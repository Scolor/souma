--- conflicted
+++ resolved
@@ -41,10 +41,7 @@
 
 # Misc
 .DS_Store
-<<<<<<< HEAD
-=======
 *.swp
->>>>>>> 07e43133
 secret_key
 
 operator_config.py