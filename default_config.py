import os
import logging

#
# --------------------- FLASK OPTIONS ---------------------
#

LOCAL_PORT = 5000
LOCAL_HOSTNAME = 'app.souma'
LOCAL_ADDRESS = "{}:{}".format(LOCAL_HOSTNAME, LOCAL_PORT)

DEBUG = True
USE_DEBUG_SERVER = False
<<<<<<< HEAD
=======

# Uncomment to log DB statements
# SQLALCHEMY_ECHO = True

DATABASE = 'souma_{}.db'.format(LOCAL_PORT)
SQLALCHEMY_DATABASE_URI = "sqlite:///" + DATABASE

# uploads are placed in the UPLOADS_DEFAULT_DEST/'attachments' subfolder by flask-uploads
# this is configured in web_ui/__init__.py
UPLOADS_DEFAULT_DEST = os.path.join(os.path.abspath(os.path.dirname(__file__)), "static")
ALLOWED_EXTENSIONS = set(['txt', 'pdf', 'png', 'jpg', 'jpeg', 'gif'])
>>>>>>> 07e43133
SEND_FILE_MAX_AGE_DEFAULT = 1
# uploads are placed in the UPLOADS_DEFAULT_DEST/'attachments' subfolder by flask-uploads
# this is configured in web_ui/__init__.py
UPLOADS_DEFAULT_DEST = os.path.join(_basedir, "static")
ALLOWED_EXTENSIONS = set(['txt', 'pdf', 'png', 'jpg', 'jpeg', 'gif'])

<<<<<<< HEAD
LOCAL_PORT = 5000
=======
LOG_LEVEL = logging.INFO
LOG_FORMAT = (
    '%(name)s :: %(module)s [%(pathname)s:%(lineno)d]\n' +
    '%(message)s\n')
>>>>>>> 07e43133

#
# --------------------- SYNAPSE OPTIONS -------------------
#

SYNAPSE_PORT = LOCAL_PORT + 50

<<<<<<< HEAD
LOGIN_SERVER = "app.soma:24500"
# Uncomment this to use Heroku server
#LOGIN_SERVER = "glia.herokuapp.com:80"

OPERATOR_ID = "operator"
=======
LOGIN_SERVER = "app.souma:24500"
# Uncomment this to use Heroku server
# LOGIN_SERVER = "glia.herokuapp.com"
>>>>>>> 07e43133

# Setting this to True will automatically upload all vesicles to Myelin, and
# enable periodic polling of the Myelin for new Vesicles sent to one of the
# Personas controlled by this Souma
ENABLE_MYELIN = True

# The interval in seconds at which the Myelin will be polled for new Vesicles
MYELIN_POLLING_INTERVAL = 10<|MERGE_RESOLUTION|>--- conflicted
+++ resolved
@@ -11,8 +11,6 @@
 
 DEBUG = True
 USE_DEBUG_SERVER = False
-<<<<<<< HEAD
-=======
 
 # Uncomment to log DB statements
 # SQLALCHEMY_ECHO = True
@@ -24,21 +22,12 @@
 # this is configured in web_ui/__init__.py
 UPLOADS_DEFAULT_DEST = os.path.join(os.path.abspath(os.path.dirname(__file__)), "static")
 ALLOWED_EXTENSIONS = set(['txt', 'pdf', 'png', 'jpg', 'jpeg', 'gif'])
->>>>>>> 07e43133
 SEND_FILE_MAX_AGE_DEFAULT = 1
-# uploads are placed in the UPLOADS_DEFAULT_DEST/'attachments' subfolder by flask-uploads
-# this is configured in web_ui/__init__.py
-UPLOADS_DEFAULT_DEST = os.path.join(_basedir, "static")
-ALLOWED_EXTENSIONS = set(['txt', 'pdf', 'png', 'jpg', 'jpeg', 'gif'])
 
-<<<<<<< HEAD
-LOCAL_PORT = 5000
-=======
 LOG_LEVEL = logging.INFO
 LOG_FORMAT = (
     '%(name)s :: %(module)s [%(pathname)s:%(lineno)d]\n' +
     '%(message)s\n')
->>>>>>> 07e43133
 
 #
 # --------------------- SYNAPSE OPTIONS -------------------
@@ -46,17 +35,9 @@
 
 SYNAPSE_PORT = LOCAL_PORT + 50
 
-<<<<<<< HEAD
-LOGIN_SERVER = "app.soma:24500"
-# Uncomment this to use Heroku server
-#LOGIN_SERVER = "glia.herokuapp.com:80"
-
-OPERATOR_ID = "operator"
-=======
 LOGIN_SERVER = "app.souma:24500"
 # Uncomment this to use Heroku server
 # LOGIN_SERVER = "glia.herokuapp.com"
->>>>>>> 07e43133
 
 # Setting this to True will automatically upload all vesicles to Myelin, and
 # enable periodic polling of the Myelin for new Vesicles sent to one of the
