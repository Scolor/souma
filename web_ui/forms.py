--- conflicted
+++ resolved
@@ -1,8 +1,5 @@
-<<<<<<< HEAD
-from flask.ext.wtf import Form, TextField, SelectField, FileField, HiddenField, Required, Optional, Length, Email, url, widgets
-=======
-from flask.ext.wtf import Form, TextField, SelectField, FileField, Required, Email, widgets
->>>>>>> 6e21eacf
+from flask.ext.wtf import Form, TextField, SelectField, FileField, HiddenField,\
+    Required, Optional, Length, Email, widgets
 from flask.ext.wtf.html5 import URLField
 
 
@@ -23,14 +20,14 @@
     link = URLField('Link')
     group_id = HiddenField('', validators=[Optional(), Length(min=32, max=32)])
 
-    
+
 class Create_group_form(Form):
     """ Generate form for creating a group """
-    
+
     groupname = TextField('Group name', validators=[Required(), ])
     description = TextField('Description', validators=[Required(), ], widget=widgets.TextArea())
-    
-    
+
+
 class FindPeopleForm(Form):
     email = TextField('Email-Address', validators=[
         Required(), Email()])
