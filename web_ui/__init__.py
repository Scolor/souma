--- conflicted
+++ resolved
@@ -18,41 +18,14 @@
 app.config.from_object("default_config")
 app.jinja_env.filters['naturaltime'] = naturaltime
 
-<<<<<<< HEAD
-# Parse command line arguments
-parser = argparse.ArgumentParser(description='Start Soma client')
-parser.add_argument(
-    '--no_ui',
-=======
 
 # Parse command line arguments
 parser = argparse.ArgumentParser(description='Start Souma client')
 parser.add_argument('--no_ui',
->>>>>>> 07e43133
     default=False,
     action="store_true",
     help="skip starting the web ui server")
 
-<<<<<<< HEAD
-parser.add_argument(
-    '-p',
-    '--port',
-    default=app.config['LOCAL_PORT'],
-    type=int,
-    help='run synapse on this port')
-
-parser.add_argument(
-    '-g',
-    '--glia',
-    default=app.config['LOGIN_SERVER'],
-    help="glia server")
-
-args = parser.parse_args()
-app.config['LOCAL_PORT'] = args.port
-app.config['NO_UI'] = args.no_ui
-app.config['LOGIN_SERVER'] = args.glia
-
-=======
 parser.add_argument('-v',
     '--verbose',
     default=False,
@@ -116,7 +89,6 @@
     app.config['LAYOUT_DEFINITIONS'] = dict()
 
 
->>>>>>> 07e43133
 # Setup SQLAlchemy database
 db = SQLAlchemy(app)
 
@@ -125,10 +97,6 @@
 attachments = uploads.UploadSet('attachments', uploads.IMAGES)
 uploads.configure_uploads(app, (attachments))
 
-
-# Setup attachment access
-attachments = uploads.UploadSet('attachments', uploads.IMAGES)
-uploads.configure_uploads(app, (attachments))
 
 # Setup loggers
 # Flask is configured to route logging events only to the console if it is in debug
@@ -147,12 +115,8 @@
 
 # Log loaded configuration info
 app.logger.info(
-<<<<<<< HEAD
-    "\n".join(["{:=^80}".format(" SOMA CONFIGURATION "),
-=======
     "\n".join(["{:=^80}".format(" SOUMA CONFIGURATION "),
               "{:>12}: {}".format("souma", app.config['SOUMA_ID'][:6]),
->>>>>>> 07e43133
               "{:>12}: {}".format("web ui", "disabled" if app.config['NO_UI'] else app.config['LOCAL_ADDRESS']),
               "{:>12}: {}:{}".format(
                   "synapse",
