import os

<<<<<<< HEAD
from flask import abort, flash, json, redirect, render_template, request, session, url_for, jsonify as json_response
=======
from flask import abort, flash, redirect, render_template, request, session, url_for
>>>>>>> 88d27441
from hashlib import sha256

from web_ui import app, cache, db, logged_in, attachments
from web_ui.pagemanager import *
from web_ui.forms import *
from web_ui.helpers import get_active_persona
<<<<<<< HEAD
from nucleus import notification_signals, PersonaNotFoundError
from nucleus.models import Persona, Star, Planet, PicturePlanet, LinkPlanet
from nucleus.vesicle import Vesicle
=======
from nucleus import notification_signals
from nucleus.models import Persona, Star, Planet, PicturePlanet, LinkPlanet, Group
>>>>>>> 88d27441

# Create blinker signal namespace
star_created = notification_signals.signal('star-created')
star_deleted = notification_signals.signal('star-deleted')
persona_created = notification_signals.signal('persona-created')
contact_request_sent = notification_signals.signal('contact-request-sent')
new_contact = notification_signals.signal('new-contact')
group_created = notification_signals.signal('group-created')


pagemanager = PageManager()


@app.context_processor
def persona_context():
    """Makes controlled_personas available in templates"""
    return dict(controlled_personas=Persona.query.filter('sign_private != ""'))


@app.before_request
def before_request():
    """Preprocess requests"""

    allowed_paths = [
        '/setup',
        '/login']

    session['active_persona'] = get_active_persona()

    if app.config['PASSWORD_HASH'] is None and request.path not in allowed_paths and request.path[1:7] != 'static':
        app.logger.info("Redirecting to Setup")
        return redirect(url_for('setup', _external=True))

    if request.path not in allowed_paths and not logged_in() and request.path[1:7] != 'static':
        app.logger.info("Redirecting to Login")
        return redirect(url_for('login', _external=True))


@app.teardown_request
def teardown_request(exception):
    """Things to do after a request"""
    pass


@app.route('/login', methods=['GET', 'POST'])
def login():
    """Display a login form and create a session if the correct pw is submitted"""
    from Crypto.Protocol.KDF import PBKDF2

    error = None
    if request.method == 'POST':
        # TODO: Is this a good idea?
        salt = app.config['SECRET_KEY']
        pw_submitted = PBKDF2(request.form['password'], salt)

        if sha256(pw_submitted).hexdigest() != app.config['PASSWORD_HASH']:
            error = 'Invalid password'
        else:
            cache.set('password', pw_submitted, 3600)
            flash('You are now logged in')
            return redirect(url_for('universe'))
    return render_template('login.html', error=error)


@app.route('/logout')
def logout():
    cache.set('password', None)
    flash('You were logged out')
    return redirect(url_for('login'))


@app.route('/setup', methods=['GET', 'POST'])
def setup():
    from Crypto.Protocol.KDF import PBKDF2
    from hashlib import sha256

    error = None
    if request.method == 'POST':
        logged_in()
        if request.form['password'] is None:
            error = 'Please enter a password'
        else:
            salt = app.config['SECRET_KEY']
            password = PBKDF2(request.form['password'], salt)
            password_hash = sha256(password).hexdigest()

            app.config['PASSWORD_HASH'] = password_hash
            os.environ['SOUMA_PASSWORD_HASH_{}'.format(app.config['LOCAL_PORT'])] = password_hash
            cache.set('password', password, 3600)
            return redirect(url_for('universe'))
    return render_template('setup.html', error=error)


@app.route('/p/<id>/')
def persona(id):
    """ Render home view of a persona """

    persona = Persona.query.filter_by(id=id).first_or_404()
    starmap = Star.query.filter(
        Star.creator_id == id,
        Star.state >= 0,
        Star.group_id == '')[:4]

    # TODO: Use new layout system
    vizier = Vizier([
        [1, 5, 6, 2],
        [1, 1, 6, 4],
        [7, 1, 2, 2],
        [7, 3, 2, 2],
        [7, 5, 2, 2]])

    return render_template(
        'persona.html',
        layout="persona",
        vizier=vizier,
        starmap=starmap,
        persona=persona)


@app.route('/p/create', methods=['GET', 'POST'])
def create_persona():
    """ Render page for creating new persona """
    from uuid import uuid4

    form = Create_persona_form()
    if form.validate_on_submit():
        # This is a unique ID which identifies the persona across all contexts
        uuid = uuid4().hex

        # Save persona to DB
        p = Persona(
            uuid,
            request.form['name'],
            request.form['email'])

        # Create keypairs
        p.generate_keys(cache.get('password'))

        # TODO: Error message when user already exists
        db.session.add(p)
        db.session.commit()

        persona_created.send(create_persona, message=p)

        flash("New persona {} created!".format(p.username))
        return redirect(url_for('persona', id=uuid))

    return render_template(
        'create_persona.html',
        form=form,
        next=url_for('create_persona'))


@app.route('/p/<id>/activate', methods=['GET'])
def activate_persona(id):
    """ Activate a persona """
    p = Persona.query.get(id)
    if not p:
        app.logger.error("Tried to activate a nonexistent persona")
        abort(404)
    if p.sign_private == "":
        app.logger.error("Tried to activate foreign persona")
        flash("That is not you!")
    else:
        app.logger.info("Activated {}".format(p))
        session['active_persona'] = id
    return redirect(url_for('universe'))


@app.route('/s/create', methods=['GET', 'POST'])
def create_star():
    from uuid import uuid4
    """ Create a new star """

    # Load author drop down contents
    controlled_personas = Persona.query.filter(Persona.sign_private != None).all()
    creator_choices = [(p.id, p.username) for p in controlled_personas]
    active_persona = Persona.query.get(session['active_persona'])

    form = Create_star_form(default_creator=session['active_persona'])
    form.creator.choices = creator_choices
    if form.validate_on_submit():
        uuid = uuid4().hex

        new_star = Star(
            uuid,
            request.form['text'],
            request.form['creator'],
            request.form['group_id'])
        db.session.add(new_star)
        db.session.commit()

        flash('New star created!')
        app.logger.info('Created new {}'.format(new_star))

        if 'picture' in request.files and request.files['picture'].filename != "":
            # compute hash
            picture_hash = sha256(request.files['picture'].stream.read()).hexdigest()
            request.files['picture'].stream.seek(0)

            # create or get planet
            planet = Planet.query.filter_by(id=picture_hash[:32]).first()
            if not planet:
                app.logger.info("Storing submitted file")
                filename = attachments.save(request.files['picture'], folder=picture_hash[:2], name=picture_hash[2:]+".")
                planet = PicturePlanet(
                    id=picture_hash[:32],
                    filename=os.path.join(attachments.name, filename))
                db.session.add(planet)

            # attach to star
            new_star.planets.append(planet)

            # commit
            db.session.add(new_star)
            db.session.commit()
            app.logger.info("Attached {} to new {}".format(planet, new_star))

        if 'link' in request.form and request.form['link'] != "":
            link_hash = sha256(request.form['link']).hexdigest()[:32]
            planet = Planet.query.filter_by(id=link_hash).first()
            if not planet:
                app.logger.info("Storing new Link")
                planet = LinkPlanet(
                    id=link_hash,
                    url=request.form['link'])
                db.session.add(planet)

            new_star.planets.append(planet)
            db.session.add(new_star)
            db.session.commit()
            app.logger.info("Attached {} to new {}".format(planet, new_star))

        star_created.send(create_star, message=new_star)

        # if new star belongs to a group, show group page
        if new_star.group_id:
            return redirect(url_for('group', id=new_star.group_id))

        return redirect(url_for('star', id=uuid))

    page = pagemanager.create_star_layout()

    return render_template('create_star.html',
                           form=form,
                           page=page,
                           active_persona=active_persona)


@app.route('/s/<id>/delete', methods=["GET"])
def delete_star(id):
    """ Delete a star """
    # TODO: Should only accept POST instead of GET
    # TODO: Check permissions!

    # Load instance and creator persona
    s = Star.query.get(id)

    if s is None:
        abort(404)

    s.set_state(-2)
    db.session.add(s)
    db.session.commit()

    star_deleted.send(delete_star, message=s)

    app.logger.info("Deleted star {}".format(id))
    return redirect(url_for('debug'))


@app.route('/')
def universe():
    """ Render the landing page """

    # return only stars that are not in a group context
    stars = Star.query.filter(Star.state >= 0, Star.group_id == '').all()
    page = pagemanager.star_layout(stars)

    if len(persona_context()['controlled_personas'].all()) == 0:
        return redirect(url_for('create_persona'))

    if len(stars) == 0:
        return redirect(url_for('create_star'))

    return render_template('universe.html', page=page)


@app.route('/s/<id>/', methods=['GET'])
def star(id):
    """ Display a single star """
    star = Star.query.filter(Star.id==id, Star.state >= 0).first_or_404()
    creator = Persona.query.filter_by(id=id)

    return render_template('star.html', layout="star", star=star, creator=creator)

@app.route('/s/<star_id>/1up', methods=['POST'])
def oneup(star_id):
    """
    Issue a 1up to a Star using the currently activated Persona

    Args:
        star_id (string): ID of the Star
    """
    star = Star.query.get_or_404(star_id)
    try:
        oneup = star.toggle_oneup()
    except PersonaNotFoundError:
        error_message = "Please activate a Persona for upvoting"
        oneup = None

    resp = dict()
    if oneup is None:
        resp = {
            "meta": {
                "oneup_count": star.oneup_count(),
                "error_message": error_message
            }
        }
    else:
        resp = {
            "meta": {
                "oneup_count": star.oneup_count(),
            },
            "oneups": [{
                "id": oneup.id,
                "creator": oneup.creator.id,
                "state_value": oneup.state,
                "state_name": oneup.get_state()
            }]
        }
    return json_response(resp)

@app.route('/debug/')
def debug():
    """ Display raw data """
    stars = Star.query.all()
    personas = Persona.query.all()
    planets = Planet.query.all()
    groups = Group.query.all()

    return render_template(
        'debug.html',
        stars=stars,
        personas=personas,
        planets=planets,
        groups=groups
    )


@app.route('/find-people', methods=['GET', 'POST'])
def find_people():
    """Search for and follow people"""
    from synapse.electrical import ElectricalSynapse

    form = FindPeopleForm(request.form)
    found = None
    error = None

    if request.method == 'POST' and form.validate():
        # Compile message
        address = request.form['email']
        payload = {
            "email_hash": [sha256(address).hexdigest(), ]
        }

        # Create a temporary electrical synapse to make a synchronous glia request
        electrical = ElectricalSynapse(None)
        resp, errors = electrical.find_persona(address)

        # TODO: This should flash an error message. It doesn't.
        if errors:
            flash("Server error: {}".format(str(errors)))

        elif resp and resp['personas']:
            found = resp['personas']

            for p in found:
                if Persona.query.get(p['id']) is None:
                    app.logger.info("Storing new Persona {}".format(p['id']))
                    p_new = Persona(
                        id=p['id'],
                        username=p['username'],
                        email=address,
                        crypt_public=p['crypt_public'],
                        sign_public=p['sign_public'])
                    db.session.add(p_new)
                    db.session.commit()
        else:
            error = "No record for {}. Check the spelling!".format(address)

    return render_template('find_people.html', form=form, found=found, error=error)


@app.route('/p/<persona_id>/add_contact', methods=['GET', "POST"])
def add_contact(persona_id):
    """Add a persona to the current persona's address book"""
    form = AddContactForm(request.form)
    persona = Persona.query.get(persona_id)
    author = Persona.query.get(get_active_persona())

    if request.method == 'POST' and persona is not None:
        author.contacts.append(persona)
        db.session.add(author)
        db.session.commit()

        new_contact.send(add_contact, message={'new_contact': persona, 'author': author})

        flash("Added {} to {}'s address book".format(persona.username, author.username))
        app.logger.info("Added {} to {}'s contacts: {}".format(persona, author, author.contacts))
        return redirect(url_for('persona', id=persona.id))

    return render_template('add_contact.html', form=form, persona=persona)


@app.route('/g/<id>/', methods=['GET'])
def group(id):
    """ Render home view of a group """

    group = Group.query.filter_by(id=id).first_or_404()

    # Load author drop down contents
    controlled_personas = Persona.query.filter(Persona.sign_private != None).all()
    creator_choices = [(p.id, p.username) for p in controlled_personas]
    active_persona = Persona.query.get(session['active_persona'])

    form = Create_star_form(default_creator=session['active_persona'])
    form.creator.choices = creator_choices

    # Fill in group-id to be used in star creation
    form.group_id.data = group.id

    # create layouted page for group
    starmap = group.posts
    page = pagemanager.group_layout(starmap)

    return render_template(
        'group.html',
        group=group,
        page=page,
        active_persona=active_persona,
        form=form)


@app.route('/g/create', methods=['GET', 'POST'])
def create_group():
    """ Render page for creating new group """

    from uuid import uuid4

    form = Create_group_form()
    if form.validate_on_submit():
        # create ID to identify the group across all contexts
        uuid = uuid4().hex

        # Create group and add to DB
        g = Group(
            uuid,
            request.form['groupname'],
            request.form['description'])

        db.session.add(g)
        db.session.commit()

        group_created.send(create_group, message=g)

        flash("New group {} created!".format(g.groupname))
        return redirect(url_for('group', id=g.id))

    page = pagemanager.create_group_layout()
    return render_template(
        'create_group.html',
        form=form,
        page=page,
        next=url_for('create_group'))


@app.route('/g/', methods=['GET'])
def groups():
    groups = Group.query.all()

    return render_template(
        'groups.html',
        groups=groups
    )


class Vizier():
    """Old layout system. Use Pagemanager instead"""
    def __init__(self, layout):
        from collections import defaultdict

        cells = defaultdict(list)
        for e in layout:
            x_pos = e[0]
            y_pos = e[1]
            x_size = e[2]
            y_size = e[3]

            for col in xrange(x_pos, x_pos + x_size):
                for row in xrange(y_pos, y_pos + y_size):
                    if col in cells and row in cells[col]:
                        app.logger.warning("Double binding of cell ({x},{y})".format(x=col, y=row))
                    else:
                        cells[col].append(row)

        self.layout = layout
        self.index = 0

    def get_cell(self):
        """ Return the next free cell's class name """
        if len(self.layout) <= self.index:
            app.logger.warning("Not enough layout cells provided for content.")
            return "hidden"

        class_name = "col{c} row{r} w{width} h{height}".format(
            c=self.layout[self.index][0],
            r=self.layout[self.index][1],
            width=self.layout[self.index][2],
            height=self.layout[self.index][3])

        self.index += 1
        return class_name<|MERGE_RESOLUTION|>--- conflicted
+++ resolved
@@ -1,24 +1,15 @@
 import os
 
-<<<<<<< HEAD
 from flask import abort, flash, json, redirect, render_template, request, session, url_for, jsonify as json_response
-=======
-from flask import abort, flash, redirect, render_template, request, session, url_for
->>>>>>> 88d27441
 from hashlib import sha256
 
 from web_ui import app, cache, db, logged_in, attachments
 from web_ui.pagemanager import *
 from web_ui.forms import *
 from web_ui.helpers import get_active_persona
-<<<<<<< HEAD
 from nucleus import notification_signals, PersonaNotFoundError
-from nucleus.models import Persona, Star, Planet, PicturePlanet, LinkPlanet
+from nucleus.models import Persona, Star, Planet, PicturePlanet, LinkPlanet, Group
 from nucleus.vesicle import Vesicle
-=======
-from nucleus import notification_signals
-from nucleus.models import Persona, Star, Planet, PicturePlanet, LinkPlanet, Group
->>>>>>> 88d27441
 
 # Create blinker signal namespace
 star_created = notification_signals.signal('star-created')
