<!doctype html>
<head>
    <title>{%block title %}souma{% endblock %}</title>
    <meta name="viewport" content="width=device-width, initial-scale=1.0">
    <link rel="stylesheet" type="text/css" href="/static/css/bootstrap.css" media="screen" >
    <link rel="stylesheet" type="text/css" href="/static/css/jasny-bootstrap.css" media="screen" >
    <link rel="stylesheet" type="text/css" href="/static/css/main.css">
    <link rel="stylesheet" type="text/css" href="/static/css/font-awesome.css">
    <link rel="shortcut icon" href="{{ url_for('static', filename='favicon.png') }}">
    <script src="{{ url_for('static', filename='js/less.js') }}" type="text/javascript"></script>
    <script src="{{ url_for('static', filename='js/jquery-1.8.2.min.js') }}" type="text/javascript"></script>
    <script src="{{ url_for('static', filename='js/jasny-bootstrap.js') }}" type="text/javascript"></script>
    <script>
    function ScaleImage(srcwidth, srcheight, targetwidth, targetheight, fLetterBox) {

    var result = { width: 0, height: 0, fScaleToTargetWidth: true };

    if ((srcwidth <= 0) || (srcheight <= 0) || (targetwidth <= 0) || (targetheight <= 0)) {
        return result;
    }

    // scale to the target width
    var scaleX1 = targetwidth;
    var scaleY1 = (srcheight * targetwidth) / srcwidth;

    // scale to the target height
    var scaleX2 = (srcwidth * targetheight) / srcheight;
    var scaleY2 = targetheight;

    // now figure out which one we should use
    var fScaleOnWidth = (scaleX2 > targetwidth);
    if (fScaleOnWidth) {
        fScaleOnWidth = fLetterBox;
    }
    else {
       fScaleOnWidth = !fLetterBox;
    }

    if (fScaleOnWidth) {
        result.width = Math.floor(scaleX1);
        result.height = Math.floor(scaleY1);
        result.fScaleToTargetWidth = true;
    }
    else {
        result.width = Math.floor(scaleX2);
        result.height = Math.floor(scaleY2);
        result.fScaleToTargetWidth = false;
    }
    result.targetleft = Math.floor((targetwidth - result.width) / 2);
    result.targettop = Math.floor((targetheight - result.height) / 2);

    return result;
}

function OnImageLoad(evt, scale) {

    var img = evt.currentTarget;

    // what's the size of this image and it's parent
    var w = $(img).width();
    var h = $(img).height();
    var tw = $(img).parent().width();
    var th = $(img).parent().height();

    // compute the new size and offsets
    var result = ScaleImage(w, h, tw, th, scale);
    console.log(result)

    // adjust the image coordinates and size
    img.width = result.width;
    img.height = result.height;
    $(img).css("left", result.targetleft);
    if (result.targettop < 0) {
        $(img).css("top", result.targettop);
    }
}
    </script>
</head>
<body>
    <header>
        <div class="logo">
            <a href="{{ url_for('universe') }}">
                <img src="/static/logo_2X.png" alt="Souma"   >
            </a>
        </div>

        <ul>
            {% for persona in controlled_personas %}
            <li>
                {% if persona.id == session.active_persona %}
                <a href="{{ url_for('universe') }}" class="active">
                    <p><i class="fa fa-circle fa-2xd"></i> <span class="caption">{{persona.username}}</span></p>
                </a>
                <ul>
                    <li><a href="{{ url_for('persona', id=persona.id) }}">
                    <p><i class="fa fa-user"></i> <span class="caption">Your stuff</span></p></a></li>
                    <li><a href="{{url_for('create_star')}}">
<<<<<<< HEAD
                    <p><i class="fa fa-magic"></i> <span class="caption">Create star</span></p></a></li>
                    <li><a href="{{url_for('find_people')}}">
                    <p><i class="fa fa-search"></i> <span class="caption">Find people</span></p></a></li>
=======
                    <p><i class="icon-star"></i> <span class="caption">Create star</span></p></a></li>
                    <li><a href="{{url_for('create_group')}}">
                    <p><i class="icon-magic"></i> <span class="caption">Create group</span></p></a></li>                    
                    <li><a href="{{url_for('find_people')}}">
                    <p><i class="icon-search"></i> <span class="caption">Find people</span></p></a></li>
                    <li><a href="{{url_for('groups')}}">
                    <p><i class="icon-group"></i> <span class="caption">Show Groups</span></p></a></li>
>>>>>>> 88d27441
                </ul>
                {% else %}
                <a href="{{ url_for('activate_persona', id=persona.id) }}">
                    <p><i class="fa fa-circle-blank fa-2xd"></i> <span class="caption">{{persona.username}}</span></p>
                </a>
                {% endif %}
            </li>
            {% endfor %}
            <a href="{{ url_for('create_persona') }}"><li>
                <p><i class="fa fa-plus-circle fa-2xd"></i> <span class="caption">New</span></p>
            </li></a>
        </ul>

        <ul>
            <a href="{{url_for('debug')}}"><li>
                <p><i class="fa fa-cogs fa-2xd"></i> <span class="caption">Debug</span></p>
            </li></a>
            <a href="{{url_for('logout')}}"><li>
                <p><i class="fa fa-power-off fa-2xd"></i> <span class="caption">Logout</span></p>
            </li></a>
        </ul>
    </header>

    <article class="{% block layout_name %}{% endblock %}">
        {% for message in get_flashed_messages() %}
            <div class='flash'><span>{{message}}</span></div>
        {% endfor %}
        <div id="container">
        {% block content %}{% endblock %}
        </div>
    </article>

    <!-- Load scripts after content -->
    <script src="http://code.jquery.com/jquery.js"></script>
    <script src="/static/js/bootstrap.js"></script>
    <script src="/static/js/main.js"></script>
</body><|MERGE_RESOLUTION|>--- conflicted
+++ resolved
@@ -95,19 +95,13 @@
                     <li><a href="{{ url_for('persona', id=persona.id) }}">
                     <p><i class="fa fa-user"></i> <span class="caption">Your stuff</span></p></a></li>
                     <li><a href="{{url_for('create_star')}}">
-<<<<<<< HEAD
-                    <p><i class="fa fa-magic"></i> <span class="caption">Create star</span></p></a></li>
-                    <li><a href="{{url_for('find_people')}}">
-                    <p><i class="fa fa-search"></i> <span class="caption">Find people</span></p></a></li>
-=======
                     <p><i class="icon-star"></i> <span class="caption">Create star</span></p></a></li>
                     <li><a href="{{url_for('create_group')}}">
                     <p><i class="icon-magic"></i> <span class="caption">Create group</span></p></a></li>                    
                     <li><a href="{{url_for('find_people')}}">
-                    <p><i class="icon-search"></i> <span class="caption">Find people</span></p></a></li>
+                    <p><i class="fa fa-search"></i> <span class="caption">Find people</span></p></a></li>
                     <li><a href="{{url_for('groups')}}">
                     <p><i class="icon-group"></i> <span class="caption">Show Groups</span></p></a></li>
->>>>>>> 88d27441
                 </ul>
                 {% else %}
                 <a href="{{ url_for('activate_persona', id=persona.id) }}">
