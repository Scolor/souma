--- conflicted
+++ resolved
@@ -1,15 +1,11 @@
 <!doctype html>
 <head>
-<<<<<<< HEAD
-    <title>{%block title %}soma{% endblock %}</title>
-=======
     <title>{%block title %}souma{% endblock %}</title>
->>>>>>> 07e43133
     <meta name="viewport" content="width=device-width, initial-scale=1.0">
     <link rel="stylesheet" type="text/css" href="/static/css/bootstrap.css" media="screen" >
     <link rel="stylesheet" type="text/css" href="/static/css/jasny-bootstrap.css" media="screen" >
     <link rel="stylesheet" type="text/css" href="/static/css/main.css">
-    <link rel="stylesheet" type="text/css" href="/static/css/font-awesome.css">
+    <link rel="stylesheet" href="/static/font-awesome/css/font-awesome.min.css">
     <link rel="shortcut icon" href="{{ url_for('static', filename='favicon.png') }}">
     <script src="{{ url_for('static', filename='js/less.js') }}" type="text/javascript"></script>
     <script src="{{ url_for('static', filename='js/jquery-1.8.2.min.js') }}" type="text/javascript"></script>
@@ -84,11 +80,7 @@
     <header>
         <div class="logo">
             <a href="{{ url_for('universe') }}">
-<<<<<<< HEAD
-                <img src="/static/logo_2X.png" alt="Soma"   >
-=======
                 <img src="/static/logo_2X.png" alt="Souma"   >
->>>>>>> 07e43133
             </a>
         </div>
 
@@ -97,21 +89,6 @@
             <li>
                 {% if persona.id == session.active_persona %}
                 <a href="{{ url_for('universe') }}" class="active">
-<<<<<<< HEAD
-                    <p><i class="icon-circle icon-2xd"></i> <span class="caption">{{persona.username}}</span></p>
-                </a>
-                <ul>
-                    <li><a href="{{ url_for('persona', id=persona.id) }}">
-                    <p><i class="icon-user"></i> <span class="caption">Your stuff</span></p></a></li>
-                    <li><a href="{{url_for('create_star')}}">
-                    <p><i class="icon-magic"></i> <span class="caption">Create star</span></p></a></li>
-                    <li><a href="{{url_for('find_people')}}">
-                    <p><i class="icon-search"></i> <span class="caption">Find people</span></p></a></li>
-                </ul>
-                {% else %}
-                <a href="{{ url_for('activate_persona', id=persona.id) }}">
-                    <p><i class="icon-circle-blank icon-2xd"></i> <span class="caption">{{persona.username}}</span></p>
-=======
                     <p><i class="fa fa-circle fa-2xd"></i> <span class="caption">{{persona.username}}</span></p>
                 </a>
                 <ul>
@@ -129,33 +106,21 @@
                 {% else %}
                 <a href="{{ url_for('activate_persona', id=persona.id) }}">
                     <p><i class="fa fa-circle-blank fa-2xd"></i> <span class="caption">{{persona.username}}</span></p>
->>>>>>> 07e43133
                 </a>
                 {% endif %}
             </li>
             {% endfor %}
             <a href="{{ url_for('create_persona') }}"><li>
-<<<<<<< HEAD
-                <p><i class="icon-plus-sign icon-2xd"></i><span class="caption">New</span></p>
-=======
                 <p><i class="fa fa-plus-circle fa-2xd"></i> <span class="caption">New</span></p>
->>>>>>> 07e43133
             </li></a>
         </ul>
 
         <ul>
             <a href="{{url_for('debug')}}"><li>
-<<<<<<< HEAD
-                <p><i class="icon-cogs icon-2xd"></i> <span class="caption">Debug</span></p>
-            </li></a>
-            <a href="{{url_for('logout')}}"><li>
-                <p><i class="icon-off icon-2xd"></i> <span class="caption">Logout</span></p>
-=======
                 <p><i class="fa fa-cogs fa-2xd"></i> <span class="caption">Debug</span></p>
             </li></a>
             <a href="{{url_for('logout')}}"><li>
                 <p><i class="fa fa-power-off fa-2xd"></i> <span class="caption">Logout</span></p>
->>>>>>> 07e43133
             </li></a>
         </ul>
     </header>
@@ -172,8 +137,5 @@
     <!-- Load scripts after content -->
     <script src="http://code.jquery.com/jquery.js"></script>
     <script src="/static/js/bootstrap.js"></script>
-<<<<<<< HEAD
-=======
     <script src="/static/js/main.js"></script>
->>>>>>> 07e43133
 </body>