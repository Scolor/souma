--- conflicted
+++ resolved
@@ -14,9 +14,6 @@
 
 <span class="meta">
     <span class="attribute">
-<<<<<<< HEAD
-        <i class="icon-asterisk"></i>
-=======
         <form action="{{ url_for('oneup', star_id=star.id) }}" method="POST">
             <button class="oneup btn btn-mini {% if star.oneupped() %}btn-primary{% else %}btn-inverse{% endif %}" id="oneup-{{star.id}}" type="button">
                 <span class="oneup-count" id="oneup-count-{{star.id}}">{{star.oneup_count()}}</span> <i class="fa fa-white fa-arrow-up"></i>
@@ -26,7 +23,6 @@
 
     <span class="attribute">
         <i class="fa fa-asterisk"></i>
->>>>>>> 07e43133
         <span class="caption">
             <a href="{{ url_for('star', id=star.id) }}" title="{{star.created}}">{{star.created|naturaltime}}</a>
         </span>
@@ -35,15 +31,9 @@
     <span class="inline-semantic"> by </span>
 
     <span class="attribute">
-<<<<<<< HEAD
-        <i class="icon-circle-blank"></i>
-        <span class="caption">
-            <a href="{{ url_for('persona', id=star.creator.id) }}">{{ star.creator.username}}</a>
-=======
         <i class="fa fa-circle-blank"></i>
         <span class="caption">
             <a href="{{ url_for('persona', id=star.author.id) }}">{{ star.author.username}}</a>
->>>>>>> 07e43133
         </span>
     </span>
 </span>
